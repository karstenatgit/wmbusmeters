/*
 Copyright (C) 2017-2021 Fredrik Öhrström

 This program is free software: you can redistribute it and/or modify
 it under the terms of the GNU General Public License as published by
 the Free Software Foundation, either version 3 of the License, or
 (at your option) any later version.

 This program is distributed in the hope that it will be useful,
 but WITHOUT ANY WARRANTY; without even the implied warranty of
 MERCHANTABILITY or FITNESS FOR A PARTICULAR PURPOSE.  See the
 GNU General Public License for more details.

 You should have received a copy of the GNU General Public License
 along with this program.  If not, see <http://www.gnu.org/licenses/>.
*/

#include"cmdline.h"
#include"config.h"
#include"meters.h"
#include"printer.h"
#include"rtlsdr.h"
#include"serial.h"
#include"shell.h"
#include"threads.h"
#include"util.h"
#include"version.h"
#include"wmbus.h"

#include <algorithm>
#include <errno.h>
#include <fcntl.h>
#include <pthread.h>
#include <semaphore.h>
#include <set>
#include <stdio.h>
#include <stdlib.h>
#include <string.h>
#include <sys/stat.h>
#include <sys/types.h>
#include <syslog.h>
#include <unistd.h>

using namespace std;

int main(int argc, char **argv);
void check_if_multiple_wmbus_meters_running();
void check_for_dead_wmbus_devices(Configuration *config);
shared_ptr<Printer> create_printer(Configuration *config);
shared_ptr<WMBus> create_wmbus_object(Detected *detected, Configuration *config, shared_ptr<SerialCommunicationManager> manager);
enum class DetectionType { STDIN_FILE_SIMULATION, ALL };
void detect_and_configure_wmbus_devices(Configuration *config, DetectionType dt);
SpecifiedDevice *find_specified_device_from_detected(Configuration *c, Detected *d);
bool find_specified_device_and_update_detected(Configuration *c, Detected *d);
void find_specified_device_and_mark_as_handled(Configuration *c, Detected *d);
void list_fields(Configuration *config, string meter_type);
void list_shell_envs(Configuration *config, string meter_type);
void list_meters(Configuration *config);
void log_start_information(Configuration *config);
void oneshot_check(Configuration *config, Telegram *t, Meter *meter);
void open_bus_device_and_potentially_set_linkmodes(Configuration *config, string how, Detected *detected);
void perform_auto_scan_of_serial_devices(Configuration *config);
void perform_auto_scan_of_swradio_devices(Configuration *config);
void regular_checkup(Configuration *config);
void remove_lost_serial_devices_from_ignore_list(vector<string> &devices);
void remove_lost_swradio_devices_from_ignore_list(vector<string> &devices);
bool start(Configuration *config);
void start_using_config_files(string root, bool is_daemon, string device_override, string listento_override);
void start_daemon(string pid_file, string device_override, string listento_override); // Will use config files.
void setup_log_file(Configuration *config);
void setup_meters(Configuration *config, MeterManager *manager);
void write_pid(string pid_file, int pid);

// The serial communication manager takes care of
// monitoring the file descrtiptors for the ttys,
// background shells, files and stdin. It also invokes
// regular callbacks used for monitoring alarms and
// detecting new devices.
shared_ptr<SerialCommunicationManager> serial_manager_;

// Manage registered meters to decode and relay.
shared_ptr<MeterManager> meter_manager_;

// Current active set of wmbus devices that can receive telegrams.
// This can change during runtime, plugging/unplugging wmbus dongles.
vector<shared_ptr<WMBus>> bus_devices_;
RecursiveMutex bus_devices_mutex_("bus_devices_mutex");
#define LOCK_BUS_DEVICES(where) WITH(bus_devices_mutex_, where)

// Remember devices that were not detected as wmbus devices.
// To avoid probing them again and again.
set<string> not_serial_wmbus_devices_;

// The software radio devices are always swradio devices
// but they might not be available for wmbusmeters.
set<string> not_swradio_wmbus_devices_;

// When manually supplying stdin or a file, then, after
// it has been read, do not open it again!
set<string> do_not_open_file_again_;

// Store simulation files here.
set<string> simulation_files_;

// Rendering the telegrams to json,fields or shell calls is
// done by the printer.
shared_ptr<Printer> printer_;

// Set as true when the warning for no detected wmbus devices has been printed.
bool printed_warning_ = false;

// Then check if the rtl_sdr and/or rtl_wmbus is in the path.
bool rtlsdr_found_ = false;
bool rtlwmbus_found_ = false;

int main(int argc, char **argv)
{
    auto config = parseCommandLine(argc, argv);

    if (config->version)
    {
        printf("wmbusmeters: " VERSION "\n");
        printf(COMMIT "\n");
        exit(0);
    }

    if (config->license)
    {
        const char * license = R"LICENSE(
Copyright (C) 2017-2021 Fredrik Öhrström

This program is free software: you can redistribute it and/or modify
it under the terms of the GNU General Public License as published by
the Free Software Foundation, either version 3 of the License, or
(at your option) any later version.

This program is distributed in the hope that it will be useful,
but WITHOUT ANY WARRANTY; without even the implied warranty of
MERCHANTABILITY or FITNESS FOR A PARTICULAR PURPOSE.  See the
GNU General Public License for more details.

You should have received a copy of the GNU General Public License
along with this program.  If not, see <http://www.gnu.org/licenses/>.

You can download the source here: https://github.com/weetmuts/wmbusmeters
But you can also request the source from the person/company that
provided you with this binary. Read the full license for all details.

)LICENSE";
        puts(license);
        exit(0);
    }

    if (config->list_shell_envs)
    {
        list_shell_envs(config.get(), config->list_meter);
        exit(0);
    }

    if (config->list_fields)
    {
        list_fields(config.get(), config->list_meter);
        exit(0);
    }

    if (config->list_meters)
    {
        list_meters(config.get());
        exit(0);
    }

    if (config->need_help)
    {
        printf("wmbusmeters version: " VERSION "\n");
        const char *short_manual =
#include"short_manual.h"
        puts(short_manual);
        exit(0);
    }

    if (config->daemon)
    {
        start_daemon(config->pid_file, config->device_override, config->listento_override);
        exit(0);
    }

    if (config->useconfig)
    {
        start_using_config_files(config->config_root, false, config->device_override, config->listento_override);
        exit(0);
    }
    else
    {
        // We want the data visible in the log file asap!
        setbuf(stdout, NULL);
        start(config.get());
        exit(0);
    }
    error("(main) internal error\n");
}

void check_if_multiple_wmbus_meters_running()
{
    pid_t my_pid = getpid();
    vector<int> daemons;
    detectProcesses("wmbusmetersd", &daemons);
    for (int i : daemons)
    {
        if (i != my_pid)
        {
            info("Notice! Wmbusmeters daemon (pid %d) is running and it might hog any wmbus devices.\n", i);
        }
    }

    vector<int> processes;
    detectProcesses("wmbusmeters", &processes);

    for (int i : processes)
    {
        if (i != my_pid)
        {
            info("Notice! Other wmbusmeters (pid %d) is running and it might hog any wmbus devices.\n", i);
        }
    }
}

void check_for_dead_wmbus_devices(Configuration *config)
{
    LOCK_BUS_DEVICES(check_for_bus_devices);

    trace("[MAIN] checking for dead wmbus devices...\n");

    vector<WMBus*> not_working;
    for (auto &w : bus_devices_)
    {
        if (!w->isWorking())
        {
            not_working.push_back(w.get());

            string id = w->getDeviceId();
            if (id != "") id = "["+id+"]";

            notice("Lost %s closing %s%s\n",
                   w->device().c_str(),
                   toLowerCaseString(w->type()),
                   id.c_str());

            w->close();
        }
    }

    for (auto w : not_working)
    {
        auto i = bus_devices_.begin();
        while (i != bus_devices_.end())
        {
            if (w == (*i).get())
            {
                // The erased shared_ptr will delete the WMBus object.
                bus_devices_.erase(i);
                break;
            }
            i++;
        }
    }

    if (bus_devices_.size() == 0)
    {
        if (config->single_device_override)
        {
            if (!config->simulation_found)
            {
                // Expect stdin/file to work.
                // Simulation is special since it will self stop the serial manager.
                serial_manager_->expectDevicesToWork();
            }
        }
        else
        {
            if (config->nodeviceexit)
            {
                if (!printed_warning_)
                {
                    notice("No wmbus device detected. Exiting!\n");
                    serial_manager_->stop();
                    printed_warning_ = true;
                }
            }
            else
            {
                if (!printed_warning_)
                {
                    info("No wmbus device detected, waiting for a device to be plugged in.\n");
                    check_if_multiple_wmbus_meters_running();
                    printed_warning_ = true;
                }
            }
        }
    }
    else
    {
        printed_warning_ = false;
    }
}

shared_ptr<WMBus> create_wmbus_object(Detected *detected, Configuration *config,
                                      shared_ptr<SerialCommunicationManager> manager)
{
    shared_ptr<WMBus> wmbus;

    shared_ptr<SerialDevice> serial_override;

    if (detected->found_tty_override)
    {
        serial_override = manager->createSerialDeviceFile(detected->specified_device.file,
                                                          string("override ")+detected->specified_device.file.c_str());
        verbose("(serial) override with devicefile: %s\n", detected->specified_device.file.c_str());
    }

    switch (detected->found_type)
    {
    case DEVICE_AUTO:
        assert(0);
        error("Internal error DEVICE_AUTO should not be used here!\n");
        break;
    case DEVICE_MBUS:
        verbose("(mbus) on %s\n", detected->found_file.c_str());
        wmbus = openMBUS(detected->found_file, detected->found_bps, manager, serial_override);
        break;
    case DEVICE_IM871A:
        verbose("(im871a) on %s\n", detected->found_file.c_str());
        wmbus = openIM871A(detected->found_file, manager, serial_override);
        break;
    case DEVICE_AMB8465:
        verbose("(amb8465) on %s\n", detected->found_file.c_str());
        wmbus = openAMB8465(detected->found_file, manager, serial_override);
        break;
    case DEVICE_SIMULATION:
        verbose("(simulation) in %s\n", detected->found_file.c_str());
        wmbus = openSimulator(detected->found_file, manager, serial_override);
        break;
    case DEVICE_RAWTTY:
        verbose("(rawtty) on %s\n", detected->found_file.c_str());
        wmbus = openRawTTY(detected->found_file, detected->found_bps, manager, serial_override);
        break;
    case DEVICE_RTLWMBUS:
    {
        string command;
        string identifier = detected->found_device_id;
        int id = 0;

        if (!detected->found_tty_override)
        {
            id = indexFromRtlSdrSerial(identifier);

            command = "";
            if (detected->found_command != "")
            {
                command = detected->found_command;
                identifier = "cmd_"+to_string(detected->specified_device.index);
            }
            string freq = "868.95M";
            if (detected->specified_device.fq != "")
            {
                freq = detected->specified_device.fq;
            }
            string prefix = "";
            if (config->daemon)
            {
                prefix = "/usr/bin/";
                if (command == "")
                {
                    // Default command is used, check that the binaries are in place.
                    if (!checkFileExists("/usr/bin/rtl_sdr"))
                    {
                        error("(rtlwmbus) error: when starting as daemon, wmbusmeters expects /usr/bin/rtl_sdr to exist!\n");
                    }
                    if (!checkFileExists("/usr/bin/rtl_wmbus"))
                    {
                        error("(rtlwmbus) error: when starting as daemon, wmbusmeters expects /usr/bin/rtl_wmbus to exist!\n");
                    }
                }
            }
            if (command == "") {
                command = prefix+"rtl_sdr -d "+to_string(id)+" -f "+freq+" -s 1.6e6 - 2>/dev/null | "+prefix+"rtl_wmbus";
            }
            verbose("(rtlwmbus) using command: %s\n", command.c_str());
        }
        wmbus = openRTLWMBUS(identifier, command, manager,
                             [command](){
                                 warning("(rtlwmbus) child process exited! "
                                         "Command was: \"%s\"\n", command.c_str());
                             },
                             serial_override);
        break;
    }
    case DEVICE_RTL433:
    {
        string command;
        string identifier = detected->found_file;
        int id = 0;
        if (!detected->found_tty_override)
        {
            id = indexFromRtlSdrName(identifier);
            command = "";
            if (detected->specified_device.command != "")
            {
                command = detected->specified_device.command;
                identifier = "cmd_"+to_string(detected->specified_device.index);
            }
            string freq = "868.95M";
            if (detected->specified_device.fq != "")
            {
                freq = detected->specified_device.fq;
            }
            string prefix = "";
            if (config->daemon) {
                prefix = "/usr/bin/";
                if (command == "")
                {
                    // Default command is used, check that the binaries are in place.
                    if (!checkFileExists("/usr/bin/rtl_433"))
                    {
                        error("(rtl433) error: when starting as daemon, wmbusmeters expects /usr/bin/rtl_433 to exist!\n");
                    }
                }
            }
            if (command == "") {
                command = prefix+"rtl_433 -d "+to_string(id)+" -F csv -f "+freq;
            }
            verbose("(rtl433) using command: %s\n", command.c_str());
        }
        wmbus = openRTL433(identifier, command, manager,
                             [command](){
                                 warning("(rtl433) child process exited! "
                                         "Command was: \"%s\"\n", command.c_str());
                             },
                             serial_override);
        break;
    }
    case DEVICE_CUL:
    {
        verbose("(cul) on %s\n", detected->found_file.c_str());
        wmbus = openCUL(detected->found_file, manager, serial_override);
        break;
    }
    case DEVICE_RC1180:
    {
        verbose("(rc1180) on %s\n", detected->found_file.c_str());
        wmbus = openRC1180(detected->found_file, manager, serial_override);
        break;
    }
    case DEVICE_UNKNOWN:
        warning("(main) internal error! cannot create an unknown device! exiting!\n");
        if (config->daemon) {
            // If starting as a daemon, wait a bit so that systemd have time to catch up.
            sleep(1);
        }
        exit(1);
        break;
    }

    if (detected->found_device_id != "" &&  !detected->found_tty_override)
    {
        string did = wmbus->getDeviceId();
        if (did != detected->found_device_id && detected->found_type != DEVICE_RTLWMBUS)
        {
            warning("Not the expected dongle (dongle said %s, you said %s!\n", did.c_str(), detected->found_device_id.c_str());
            return NULL;
        }
    }
    wmbus->setDetected(*detected);
    return wmbus;
}

shared_ptr<Printer> create_printer(Configuration *config)
{
    return shared_ptr<Printer>(new Printer(config->json, config->fields,
                                           config->separator, config->meterfiles, config->meterfiles_dir,
                                           config->use_logfile, config->logfile,
                                           config->telegram_shells,
                                           config->meterfiles_action == MeterFileType::Overwrite,
                                           config->meterfiles_naming,
                                           config->meterfiles_timestamp));
}

void detect_and_configure_wmbus_devices(Configuration *config, DetectionType dt)
{
    check_for_dead_wmbus_devices(config);

    bool must_auto_find_ttys = false;
    bool must_auto_find_rtlsdrs = false;

    // The device=auto has been specified....
    if (config->use_auto_device_detect && dt == DetectionType::ALL)
    {
        must_auto_find_ttys = true;
        must_auto_find_rtlsdrs = true;
    }

    for (SpecifiedDevice &specified_device : config->supplied_bus_devices)
    {
        specified_device.handled = false;
        if (dt != DetectionType::ALL)
        {
            if (specified_device.is_tty || (!specified_device.is_stdin && !specified_device.is_file && !specified_device.is_simulation))
            {
                // The event loop has not yet started and this is not stdin nor a file, nor a simulation file.
                // Therefore, do not try to detect it yet!
                continue;
            }
        }
        if (specified_device.file == "" && specified_device.command == "")
        {
            // File/tty/command not specified, use auto scan later to find actual device file/tty.
            must_auto_find_ttys |= usesTTY(specified_device.type);
            must_auto_find_rtlsdrs |= usesRTLSDR(specified_device.type);
            continue;
        }
        if (specified_device.command != "")
        {
            string identifier = "cmd_"+to_string(specified_device.index);
            shared_ptr<SerialDevice> sd = serial_manager_->lookup(identifier);
            if (sd != NULL)
            {
                trace("(main) command %s already configured\n", identifier.c_str());
                specified_device.handled = true;
                continue;
            }
            Detected detected = detectWMBusDeviceWithCommand(specified_device, config->default_device_linkmodes, serial_manager_);
            specified_device.handled = true;
            open_bus_device_and_potentially_set_linkmodes(config, "config", &detected);
        }
        if (specified_device.file != "")
        {
            shared_ptr<SerialDevice> sd = serial_manager_->lookup(specified_device.file);
            if (sd != NULL)
            {
                trace("(main) %s already configured\n", sd->device().c_str());
                specified_device.handled = true;
                continue;
            }
            if (simulation_files_.count(specified_device.file) > 0)
            {
                debug("(main) %s already configured as simulation\n", specified_device.file.c_str());
                specified_device.handled = true;
                continue;
            }
            if (do_not_open_file_again_.count(specified_device.file) > 0)
            {
                // This was stdin/file, it should only be opened once.
                trace("[MAIN] ignoring handled file %s\n", specified_device.file.c_str());
                specified_device.handled = true;
                continue;
            }

            if (not_serial_wmbus_devices_.count(specified_device.file) > 0)
            {
                // Enumerate all serial devices that might connect to a wmbus device.
                vector<string> ttys = serial_manager_->listSerialTTYs();
                // Did a non-wmbus-device get unplugged? Then remove it from the known-not-wmbus-device set.
                remove_lost_serial_devices_from_ignore_list(ttys);
                if (not_serial_wmbus_devices_.count(specified_device.file) > 0)
                {
                    trace("[MAIN] ignoring failed file %s\n", specified_device.file.c_str());
                    specified_device.handled = true;
                    continue;
                }
            }

            if (!checkCharacterDeviceExists(specified_device.file.c_str(), false) &&
                !checkFileExists(specified_device.file.c_str()) &&
                specified_device.file != "stdin")
            {
                trace("Cannot open %s, no such device.\n", specified_device.file.c_str(),
                        specified_device.str().c_str());
                continue;
            }

            Detected detected = detectWMBusDeviceWithFile(specified_device, config->default_device_linkmodes, serial_manager_);

            if (detected.found_type == DEVICE_UNKNOWN)
            {
                if (checkCharacterDeviceExists(specified_device.file.c_str(), false))
                {
                    // Yes, this device actually exists, there is a need to ignore it.
                    not_serial_wmbus_devices_.insert(specified_device.file);
                }
            }

            if (detected.specified_device.is_stdin || detected.specified_device.is_file || detected.specified_device.is_simulation)
            {
                // Only read stdin and files once!
                do_not_open_file_again_.insert(specified_device.file);
            }
            open_bus_device_and_potentially_set_linkmodes(config, "config", &detected);
        }

        specified_device.handled = true;
    }

    if (must_auto_find_ttys)
    {
        perform_auto_scan_of_serial_devices(config);
    }

    if (must_auto_find_rtlsdrs)
    {
        perform_auto_scan_of_swradio_devices(config);
    }

    for (shared_ptr<WMBus> &wmbus : bus_devices_)
    {
        assert(wmbus->getDetected() != NULL);
        find_specified_device_and_mark_as_handled(config, wmbus->getDetected());
    }

    for (SpecifiedDevice &specified_device : config->supplied_bus_devices)
    {
        if (dt == DetectionType::ALL && !specified_device.handled)
        {
            time_t last_alarm = specified_device.last_alarm;
            time_t now = time(NULL);

            // If the device is missing, warn once per minute.
            if (now - last_alarm > 60)
            {
                specified_device.last_alarm = now;
                string device = specified_device.str();
                string info = tostrprintf("the device %s is not working", device.c_str());
                logAlarm(Alarm::SpecifiedDeviceNotFound, info);
            }
        }
    }
}

SpecifiedDevice *find_specified_device_from_detected(Configuration *c, Detected *d)
{
    // Iterate over the supplied devices and look for an exact type+id match.
    // This will find specified devices like: im871a[12345678]
    for (SpecifiedDevice & sd : c->supplied_bus_devices)
    {
        if (sd.file == "" && sd.id != "" && sd.id == d->found_device_id && sd.type == d->found_type)
        {
            return &sd;
        }
    }

    // Iterate over the supplied devices and look for a type match.
    // This will find specified devices like: im871a, rtlwmbus
    for (SpecifiedDevice & sd : c->supplied_bus_devices)
    {
        if (sd.file == "" && sd.id == "" && sd.type == d->found_type)
        {
            return &sd;
        }
    }

    return NULL;
}

bool find_specified_device_and_update_detected(Configuration *c, Detected *d)
{
    SpecifiedDevice *sd = find_specified_device_from_detected(c, d);

    if (sd)
    {
        d->specified_device = *sd;
        debug("(main) found specified device (%s) that matches detected device (%s)\n",
              sd->str().c_str(),
              d->str().c_str());
        return true;
    }

    return false;
}

void find_specified_device_and_mark_as_handled(Configuration *c, Detected *d)
{
    SpecifiedDevice *sd = find_specified_device_from_detected(c, d);

    if (sd)
    {
        sd->handled = true;
    }
}

void list_shell_envs(Configuration *config, string meter_type)
{
    string ignore1, ignore2, ignore3;
    vector<string> envs;
    Telegram t;
    MeterInfo mi;
<<<<<<< HEAD
    shared_ptr<Meter> meter = createMeter(config, toMeterType(meter_type), &mi);
=======
    mi.type = toMeterType(meter_type);
    shared_ptr<Meter> meter = createMeter(&mi);
>>>>>>> 301c91ea
    meter->printMeter(&t,
                      &ignore1,
                      &ignore2, config->separator,
                      &ignore3,
                      &envs,
                      &config->jsons,
                      &config->selected_fields);

    for (auto &e : envs)
    {
        int p = e.find('=');
        string key = e.substr(0,p);
        printf("%s\n", key.c_str());
    }
}

void list_fields(Configuration *config, string meter_type)
{
    MeterInfo mi;
<<<<<<< HEAD
    shared_ptr<Meter> meter = createMeter(config, toMeterType(meter_type), &mi);
=======
    mi.type = toMeterType(meter_type);
    shared_ptr<Meter> meter = createMeter(&mi);
>>>>>>> 301c91ea

    int width = 0;
    for (auto &p : meter->prints())
    {
        if ((int)p.field_name.size() > width) width = p.field_name.size();
    }

    string id = padLeft("id", width);
    printf("%s  The meter id number.\n", id.c_str());
    string name = padLeft("name", width);
    printf("%s  Your name for the meter.\n", name.c_str());
    string media = padLeft("media", width);
    printf("%s  What does the meter measure?\n", media.c_str());
    string meterr = padLeft("meter", width);
    printf("%s  Meter driver.\n", meterr.c_str());
    string timestamp = padLeft("timestamp", width);
    printf("%s  Timestamp when wmbusmeters received the telegram.\n", timestamp.c_str());
    string device = padLeft("device", width);
    printf("%s  The wmbus device that received the telegram.\n", device.c_str());
    string rssi = padLeft("rssi_dbm", width);
    printf("%s  The rssi for the received telegram as reported by the device.\n", rssi.c_str());
    for (auto &p : meter->prints())
    {
        if (p.vname == "") continue;
        string fn = padLeft(p.field_name, width);
        printf("%s  %s\n", fn.c_str(), p.help.c_str());
    }
}

void list_meters(Configuration *config)
{
#define X(mname,link,info,type,cname) \
    if (config->list_meters_search == "" || \
        stringFoundCaseIgnored(#info, config->list_meters_search) || \
        stringFoundCaseIgnored(#mname, config->list_meters_search)) \
            printf("%-14s %s\n", #mname, #info);
LIST_OF_METERS
#undef X
}

void log_start_information(Configuration *config)
{
    verbose("(wmbusmeters) version: " VERSION "\n");

    if (config->exitafter != 0) {
        verbose("(config) wmbusmeters will exit after %d seconds\n", config->exitafter);
    }

    if (config->meterfiles) {
        verbose("(config) store meter files in: \"%s\"\n", config->meterfiles_dir.c_str());
    }

    for (SpecifiedDevice &specified_device : config->supplied_bus_devices)
    {
        verbose("(config) using device: %s \n", specified_device.str().c_str());
    }
    verbose("(config) number of meters: %d\n", config->meters.size());
}

void oneshot_check(Configuration *config, Telegram *t, Meter *meter)
{
    if (!config->oneshot) return;

    if (meter_manager_->hasAllMetersReceivedATelegram())
    {
        // All meters have received at least one update! Stop!
        verbose("(main) all meters have received at least one update, stopping.\n");
        serial_manager_->stop();
    }
}

void open_bus_device_and_potentially_set_linkmodes(Configuration *config, string how, Detected *detected)
{
    if (detected->found_type == WMBusDeviceType::DEVICE_UNKNOWN)
    {
        debug("(verbose) ignoring device %s\n", detected->specified_device.str().c_str());
        return;
    }

    LOCK_BUS_DEVICES(open_bus_device);

    debug("(main) opening %s\n", detected->specified_device.str().c_str());

    LinkModeSet lms = detected->specified_device.linkmodes;
    if (lms.empty())
    {
        if (config->use_auto_device_detect)
        {
            lms = config->auto_device_linkmodes;
        }
        if (lms.empty())
        {
            lms = config->default_device_linkmodes;
        }
    }
    string using_link_modes = lms.hr();

    string id = detected->found_device_id.c_str();
    if (id != "") id = "["+id+"]";
    string fq = detected->specified_device.fq;
    if (fq != "") fq = " using fq "+fq;
    string file = detected->found_file.c_str();
    if (file != "") file = " on "+file;
    string cmd = detected->found_command.c_str();
    if (cmd != "")
    {
        cmd = " using CMD("+cmd+")";
    }

    string listening = "";
    if (detected->found_type != WMBusDeviceType::DEVICE_MBUS)
    {
        listening = tostrprintf(" listening on %s%s%s",
                                 using_link_modes.c_str(),
                                 fq.c_str(),
                                 cmd.c_str());
    }
    string started = tostrprintf("Started %s %s%s%s%s\n",
                                 how.c_str(),
                                 toLowerCaseString(detected->found_type),
                                 id.c_str(),
                                 file.c_str(),
                                 listening.c_str());

    // A newly plugged in device has been manually configured or automatically detected! Start using it!
    if (config->use_auto_device_detect || detected->found_type != DEVICE_SIMULATION)
    {
        notice("%s", started.c_str());
    }
    else
    {
        // Hide the started when running simulations.
        verbose("%s", started.c_str());
    }

    shared_ptr<WMBus> wmbus = create_wmbus_object(detected, config, serial_manager_);
    if (wmbus == NULL) return;
    bus_devices_.push_back(wmbus);

    // By default, reset your dongle once every 23 hours,
    // so that the reset is not at the exact same time every day.
    int regular_reset = 23*3600;
    if (config->resetafter != 0) regular_reset = config->resetafter;
    wmbus->setResetInterval(regular_reset);
    verbose("(main) regular reset of %s %s%s will happen every %d seconds\n",
            toString(detected->found_type), file.c_str(), cmd.c_str(), regular_reset);

    if (wmbus->canSetLinkModes(lms))
    {
        wmbus->setLinkModes(lms);
    }
    else
    {
        warning("Warning! Desired link modes %s cannot be set for device %s\n",
                lms.hr().c_str(), wmbus->hr().c_str());
    }
    bool simulated = false;
    if (detected->found_type == DEVICE_SIMULATION)
    {
        simulated = true;
        debug("(main) added %s to files\n", detected->found_file.c_str());
        simulation_files_.insert(detected->specified_device.file);
    }
    wmbus->onTelegram([&, simulated](AboutTelegram &about,vector<uchar> data){return meter_manager_->handleTelegram(about, data, simulated);});
    wmbus->setTimeout(config->alarm_timeout, config->alarm_expected_activity);
}

void perform_auto_scan_of_serial_devices(Configuration *config)
{
    // Enumerate all serial devices that might connect to a wmbus device.
    vector<string> ttys = serial_manager_->listSerialTTYs();

    // Did a non-wmbus-device get unplugged? Then remove it from the known-not-wmbus-device set.
    remove_lost_serial_devices_from_ignore_list(ttys);

    for (string& tty : ttys)
    {
        trace("[MAIN] serial device %s\n", tty.c_str());
        if (not_serial_wmbus_devices_.count(tty) > 0)
        {
            trace("[MAIN] skipping already probed not wmbus serial device %s\n", tty.c_str());
            continue;
        }
        if (config->do_not_probe_ttys.count("all") > 0 ||
            config->do_not_probe_ttys.count(tty) > 0)
        {
            trace("[MAIN] not probing forbidden tty %s\n", tty.c_str());
            continue;
        }
        shared_ptr<SerialDevice> sd = serial_manager_->lookup(tty);
        if (!sd)
        {
            // This serial device is not in use, but is there a device on it?
            debug("(main) device %s not currently used, detect contents...\n", tty.c_str());

            // What should the desired linkmodes be? We have no specified device since this an auto detect.
            // But we might have an auto linkmodes?
            LinkModeSet desired_linkmodes = config->auto_device_linkmodes;
            if (desired_linkmodes.empty())
            {
                // Nope, lets fall back on the default_linkmodes.
                desired_linkmodes = config->default_device_linkmodes;
            }
            Detected detected = detectWMBusDeviceOnTTY(tty, desired_linkmodes, serial_manager_);
            if (detected.found_type != DEVICE_UNKNOWN)
            {
                // See if we had a specified device without a file,
                // that matches this detected device.
                bool found = find_specified_device_and_update_detected(config, &detected);
                if (config->use_auto_device_detect || found)
                {
                    // Open the device, only if auto is enabled, or if the device was specified.
                    open_bus_device_and_potentially_set_linkmodes(config, found?"config":"auto", &detected);
                }
            }
            else
            {
                // This serial device was something that we could not recognize.
                // A modem, an android phone, a teletype Model 33, etc....
                // Mark this serial device as unknown, to avoid repeated detection attempts.
                not_serial_wmbus_devices_.insert(tty);
                verbose("(main) ignoring %s, it does not respond as any of the supported wmbus devices.\n", tty.c_str());
            }
        }
    }
}

void perform_auto_scan_of_swradio_devices(Configuration *config)
{
    // Enumerate all swradio devices, that can be used.
    vector<string> serialnrs = listRtlSdrDevices();

    if (serialnrs.size() > 0)
    {
        if (!rtlsdr_found_ || !rtlwmbus_found_)
        {
            rtlsdr_found_ = check_if_rtlsdr_exists_in_path();
            rtlwmbus_found_ = check_if_rtlwmbus_exists_in_path();
        }
        if (!rtlsdr_found_)
        {
            warning("Warning! Auto scan has found an rtl_sdr dongle, but you have no rtl_sdr in the path!\n");
        }
        if (!rtlwmbus_found_)
        {
            warning("Warning! Auto scan has found an rtl_sdr dongle, but you have no rtl_wmbus in the path!\n");
        }
    }

    // We are missing rtl_sdr and/or rtl_wmbus, stop here.
    if (!rtlsdr_found_ || !rtlwmbus_found_) return;

    // Did an unavailable swradio-device get unplugged? Then remove it from the known-not-swradio-device set.
    remove_lost_swradio_devices_from_ignore_list(serialnrs);

    for (string& serialnr : serialnrs)
    {
        trace("[MAIN] rtlsdr device %s\n", serialnr.c_str());
        if (not_swradio_wmbus_devices_.count(serialnr) > 0)
        {
            trace("[MAIN] skipping already probed rtlsdr %s\n", serialnr.c_str());
            continue;
        }
        shared_ptr<SerialDevice> sd = serial_manager_->lookup(serialnr);
        if (!sd)
        {
            debug("(main) rtlsdr device %s not currently used.\n", serialnr.c_str());
            Detected detected;
            detected.specified_device.type = WMBusDeviceType::DEVICE_RTLWMBUS;
            AccessCheck ac = detectRTLSDR(serialnr, &detected);
            if (ac != AccessCheck::AccessOK)
            {
                // We cannot access this swradio device.
                not_swradio_wmbus_devices_.insert(serialnr);
                verbose("(main) ignoring rtlsdr %s since it is unavailable.\n", serialnr.c_str());
            }
            else
            {
                // Use the serialnr as the id.
                detected.found_device_id = serialnr;
                bool found = find_specified_device_and_update_detected(config, &detected);
                if (config->use_auto_device_detect || found)
                {
                    // Open the device, only if auto is enabled, or if the device was specified.
                    open_bus_device_and_potentially_set_linkmodes(config, found?"config":"auto", &detected);
                }
            }
        }
    }
}

time_t last_info_print_ = 0;

void regular_checkup(Configuration *config)
{
    if (config->daemon)
    {
        time_t now = time(NULL);
        if (now - last_info_print_ > 3600*24)
        {
            last_info_print_= now;
            size_t peak_rss = getPeakRSS();
            size_t curr_rss = getCurrentRSS();
            string prss = humanReadableTwoDecimals(peak_rss);

            // Log memory usage once per day.
            notice("(memory) rss %zu peak %s\n", curr_rss, prss.c_str());
        }
    }

    if (serial_manager_ && config)
    {
        detect_and_configure_wmbus_devices(config, DetectionType::ALL);
    }

    {
        LOCK_BUS_DEVICES(regular_checkup);

        for (auto &w : bus_devices_)
        {
            if (w->isWorking())
            {
                w->checkStatus();
            }
        }
    }
}

void remove_lost_serial_devices_from_ignore_list(vector<string> &devices)
{
    vector<string> to_be_removed;

    // Iterate over the devices known to NOT be wmbus devices.
    for (const string& nots : not_serial_wmbus_devices_)
    {
        auto i = std::find(devices.begin(), devices.end(), nots);
        if (i == devices.end())
        {
            // The device has been removed, therefore
            // we have to forget that the device was not a wmbus device.
            // Since next time someone plugs in a device, it might be a different
            // one getting the same /dev/ttyUSBxx
            to_be_removed.push_back(nots);
        }
    }

    for (string& r : to_be_removed)
    {
        not_serial_wmbus_devices_.erase(r);
    }
}

void remove_lost_swradio_devices_from_ignore_list(vector<string> &devices)
{
    vector<string> to_be_removed;

    // Iterate over the devices known to NOT be wmbus devices.
    for (const string& nots : not_swradio_wmbus_devices_)
    {
        auto i = std::find(devices.begin(), devices.end(), nots);
        if (i == devices.end())
        {
            // The device has been removed, therefore
            // we have to forget that the device was not a wmbus device.
            // Since next time someone plugs in a device, it might be a different
            // one getting the same /dev/ttyUSBxx
            to_be_removed.push_back(nots);
        }
    }

    for (string& r : to_be_removed)
    {
        not_swradio_wmbus_devices_.erase(r);
    }
}

void setup_log_file(Configuration *config)
{
    if (config->use_logfile)
    {
        verbose("(wmbusmeters) using log file %s\n", config->logfile.c_str());
        bool ok = enableLogfile(config->logfile, config->daemon);
        if (!ok) {
            if (config->daemon) {
                warning("Could not open log file, will use syslog instead.\n");
            } else {
                error("Could not open log file.\n");
            }
        }
    }
    else
    {
        disableLogfile();
    }
}

void setup_meters(Configuration *config, MeterManager *manager)
{
    for (auto &m : config->meters)
    {
<<<<<<< HEAD
        auto meter = createMeter(config, toMeterType(m.type), &m);
        manager->addMeter(meter);
=======
        m.conversions = config->conversions;
        manager->addMeterTemplate(m);
>>>>>>> 301c91ea
    }
}

bool start(Configuration *config)
{
    // Configure where the logging information should end up.
    setup_log_file(config);

    if (config->meters.size() == 0)
    {
        if (config->num_wmbus_devices > 0 && config->all_device_linkmodes_specified.empty())
        {
            error("Wmbus devices found but no meters supplied. You must supply which link modes to listen to. Eg. auto:c1\n");
        }
    }

    // Configure settings.
    silentLogging(config->silent);
    verboseEnabled(config->verbose);
    logTelegramsEnabled(config->logtelegrams);
    debugEnabled(config->debug);
    internalTestingEnabled(config->internaltesting);
    traceEnabled(config->trace);
    stderrEnabled(config->use_stderr_for_log);
    setAlarmShells(config->alarm_shells);
    setIgnoreDuplicateTelegrams(config->ignore_duplicate_telegrams);

    log_start_information(config);

    // Create the manager monitoring all filedescriptors and invoking callbacks.
    serial_manager_ = createSerialCommunicationManager(config->exitafter, true);
    // If our software unexpectedly exits, then stop the manager, to try
    // to achive a nice shutdown.
    onExit(call(serial_manager_.get(),stop));

    // Create the printer object that knows how to translate
    // telegrams into json, fields that are written into log files
    // or sent to shell invocations.
    printer_ = create_printer(config);

    meter_manager_ = createMeterManager(config->daemon);

    // When a meter is updated, print it, shell it, log it, etc.
    meter_manager_->whenMeterUpdated(
        [&](Telegram *t,Meter *meter)
        {
            printer_->print(t, meter, &config->jsons, &config->selected_fields);
            oneshot_check(config, t, meter);
        }
    );

    // Create the Meter objects from the configuration.
    setup_meters(config, meter_manager_.get());

    // Detect and initialize any devices.
    // Future changes are triggered through this callback.
    printed_warning_ = true;

    detect_and_configure_wmbus_devices(config, DetectionType::STDIN_FILE_SIMULATION);

    serial_manager_->startEventLoop();
    detect_and_configure_wmbus_devices(config, DetectionType::ALL);

    if (bus_devices_.size() == 0)
    {
        if (config->nodeviceexit)
        {
            notice("No wmbus device detected. Exiting!\n");
            serial_manager_->stop();
        }
        else
        {
            notice("No wmbus device detected, waiting for a device to be plugged in.\n");
            check_if_multiple_wmbus_meters_running();
        }
    }

    // Every 2 seconds detect any plugged in or removed wmbus devices.
    serial_manager_->startRegularCallback("HOT_PLUG_DETECTOR",
                                  2,
                                  [&](){
                                      regular_checkup(config);
                                  });

    if (config->daemon)
    {
        notice("(wmbusmeters) waiting for telegrams\n");
    }

    if (!meter_manager_->hasMeters() && serial_manager_->isRunning())
    {
        notice("No meters configured. Printing id:s of all telegrams heard!\n");

        meter_manager_->onTelegram([](AboutTelegram &about, vector<uchar> frame) {
                Telegram t;
                t.about = about;
                MeterKeys mk;
                t.parse(frame, &mk, false); // Try a best effort parse, do not print any warnings.
                t.print();
                t.explainParse("(wmbus)",0);
                logTelegram(t.original, t.frame, 0, 0);
                return true;
            });
    }


    for (auto &w : bus_devices_)
    {
        // Real devices do nothing, but the simulator device will simulate.
        w->simulate();
    }

    // This thread now sleeps waiting for the serial communication manager to stop.
    // The manager has already started one thread that performs select and then callbacks
    // to decoding the telegrams, finally invoking the printer.
    // The regular callback invoked to detect changes in the wmbus devices and
    // the alarm checks, is started in a separate thread.
    serial_manager_->waitForStop();

    if (config->daemon)
    {
        notice("(wmbusmeters) shutting down\n");
    }

    // Destroy any remaining allocated objects.
    bus_devices_.clear();
    meter_manager_->removeAllMeters();
    printer_.reset();
    serial_manager_.reset();

    restoreSignalHandlers();
    return gotHupped();
}

void start_daemon(string pid_file, string device_override, string listento_override)
{
    setlogmask(LOG_UPTO (LOG_INFO));
    openlog("wmbusmetersd", LOG_CONS | LOG_PID | LOG_NDELAY, LOG_LOCAL1);

    enableSyslog();

    // Pre check that the pid file can be writte to.
    // Exit before fork, if it fails.
    write_pid(pid_file, 0);

    pid_t pid = fork();
    if (pid < 0)
    {
        error("Could not fork.\n");
    }
    if (pid > 0)
    {
        // Success! The parent stores the pid and exits.
        write_pid(pid_file, pid);
        return;
    }

    // Change the file mode mask
    umask(0);

    // Create a new SID for the daemon
    pid_t sid = setsid();
    if (sid < 0) {
        // log
        exit(-1);
    }

    if ((chdir("/")) < 0) {
        error("Could not change to root as current working directory.");
    }

    close(STDIN_FILENO);
    close(STDOUT_FILENO);
    close(STDERR_FILENO);

    if (open("/dev/null", O_RDONLY) == -1) {
        error("Failed to reopen stdin while daemonising (errno=%d)",errno);
    }
    if (open("/dev/null", O_WRONLY) == -1) {
        error("Failed to reopen stdout while daemonising (errno=%d)",errno);
    }
    if (open("/dev/null", O_RDWR) == -1) {
        error("Failed to reopen stderr while daemonising (errno=%d)",errno);
    }
    start_using_config_files("", true, device_override, listento_override);
}

void start_using_config_files(string root, bool is_daemon, string device_override, string listento_override)
{
    bool restart = false;
    do
    {
        shared_ptr<Configuration> config = loadConfiguration(root, device_override, listento_override);
        config->daemon = is_daemon;
        restart = start(config.get());
        if (restart)
        {
            notice("(wmbusmeters) HUP received, restarting and reloading config files.\n");
        }
    }
    while (restart);
}

void write_pid(string pid_file, int pid)
{
    FILE *pidf = fopen(pid_file.c_str(), "w");
    if (!pidf) {
        error("Could not open pid file \"%s\" for writing!\n", pid_file.c_str());
    }
    if (pid > 0) {
        int n = fprintf(pidf, "%d\n", pid);
        if (!n) {
            error("Could not write pid (%d) to file \"%s\"!\n", pid, pid_file.c_str());
        }
        notice("(wmbusmeters) started %s\n", pid_file.c_str());
    }
    fclose(pidf);
    return;
}<|MERGE_RESOLUTION|>--- conflicted
+++ resolved
@@ -691,12 +691,8 @@
     vector<string> envs;
     Telegram t;
     MeterInfo mi;
-<<<<<<< HEAD
-    shared_ptr<Meter> meter = createMeter(config, toMeterType(meter_type), &mi);
-=======
     mi.type = toMeterType(meter_type);
     shared_ptr<Meter> meter = createMeter(&mi);
->>>>>>> 301c91ea
     meter->printMeter(&t,
                       &ignore1,
                       &ignore2, config->separator,
@@ -716,12 +712,8 @@
 void list_fields(Configuration *config, string meter_type)
 {
     MeterInfo mi;
-<<<<<<< HEAD
-    shared_ptr<Meter> meter = createMeter(config, toMeterType(meter_type), &mi);
-=======
     mi.type = toMeterType(meter_type);
     shared_ptr<Meter> meter = createMeter(&mi);
->>>>>>> 301c91ea
 
     int width = 0;
     for (auto &p : meter->prints())
@@ -1122,13 +1114,8 @@
 {
     for (auto &m : config->meters)
     {
-<<<<<<< HEAD
-        auto meter = createMeter(config, toMeterType(m.type), &m);
-        manager->addMeter(meter);
-=======
         m.conversions = config->conversions;
         manager->addMeterTemplate(m);
->>>>>>> 301c91ea
     }
 }
 
