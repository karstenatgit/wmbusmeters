--- conflicted
+++ resolved
@@ -43,13 +43,8 @@
     return unique_ptr<WaterMeter>(new MeterApator08(mi));
 }
 
-<<<<<<< HEAD
 MeterApator08::MeterApator08(MeterInfo &mi) :
-    MeterCommonImplementation(mi, MeterType::APATOR08, 0x8614) // Not compliant! Will decode to APT.
-=======
-MeterApator08::MeterApator08(WMBus *bus, MeterInfo &mi) :
-    MeterCommonImplementation(bus, mi, MeterType::APATOR08)
->>>>>>> c5d445b9
+    MeterCommonImplementation(mi, MeterType::APATOR08)
 {
     // manufacturer 0x8614 is not compliant with flags encoding.
     // forced decode will decode to APT.
