--- conflicted
+++ resolved
@@ -91,13 +91,8 @@
     int expected_version_ {}; // 0x1b for Multical21 and 0x1d for FlowIQ3100
 };
 
-<<<<<<< HEAD
 MeterMultical21::MeterMultical21(MeterInfo &mi, MeterType mt) :
-    MeterCommonImplementation(mi, mt, MANUFACTURER_KAM)
-=======
-MeterMultical21::MeterMultical21(WMBus *bus, MeterInfo &mi, MeterType mt) :
-    MeterCommonImplementation(bus, mi, mt)
->>>>>>> c5d445b9
+    MeterCommonImplementation(mi, mt)
 {
     setExpectedELLSecurityMode(ELLSecurityMode::AES_CTR);
 
